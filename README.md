--- conflicted
+++ resolved
@@ -1,16 +1,9 @@
-<<<<<<< HEAD
+
 ### Everything is explained in the good_luck.ipynb file.
 
-## Extras
 
-- `cadquery_tokenizer.py` provides a simple tokenizer for the CadQuery DSL.
-- `train_vision_encoder_decoder.py` is a scaffold training script using the
-  Hugging Face `Trainer` API. It trains a `VisionEncoderDecoderModel` for one
-  epoch on dummy data and logs training metrics to `metrics.csv`.
-=======
 # Project Overview
 
-Everything is explained in the `good_luck.ipynb` notebook.
 
 ## Environment Setup
 - Describe the required Python version and dependencies.
@@ -27,4 +20,3 @@
 
 ## Report Structure
 - Provide an overview of how to present findings and conclusions.
->>>>>>> ad8ee1ca
